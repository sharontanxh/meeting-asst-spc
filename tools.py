--- conflicted
+++ resolved
@@ -28,7 +28,6 @@
                 labels=tool_args.get("labels", []),
                 assignee=tool_args.get("assignee"),
             )
-<<<<<<< HEAD
         elif tool_name == "create_calendar_invite":
             return self.create_calendar_invite(
                 summary=tool_args["summary"],
@@ -40,7 +39,6 @@
                 attendees=tool_args.get("attendees", []),
                 organizer_email=tool_args.get("organizer_email"),
             )
-=======
         elif tool_name == "send_email":
             # Call the imported send_email function
             # Expects recipient, subject, and body in tool_args
@@ -68,7 +66,6 @@
                 return json.dumps({"success": True, "email": email})
             else:
                 return json.dumps({"success": False, "error": f"Email not found for assignee: {assignee_name}"})
->>>>>>> d2333116
         else:
             return {"error": f"Unknown tool: {tool_name}"}
 
